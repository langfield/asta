#!/usr/bin/env python
# -*- coding: utf-8 -*-
""" A module for programmatically storing dimension sizes for annotations. """
import sys
from typing import Dict, Optional, Any
from sympy import symbols
from sympy.core.symbol import Symbol

# pylint: disable=redefined-outer-name, too-few-public-methods, no-self-use

# Dummy map to trick pylint.
symbol_map: Dict[Symbol, Optional[int]] = {}


<<<<<<< HEAD
# TODO: Overload arithmetic for these objects or replace with symbols!
class Placeholder:
    """ Placeholder for annotation dimensions. """
=======
class Oxentiel:
    """ An instance of this object acts as a proxy for this module. """
>>>>>>> 171a15d8

    def __init__(self) -> None:
        # Set any attributes here - before initialisation (they remain normal attrs).
        self.symbol_map: Dict[Symbol, Optional[int]] = {}

        # After initialization, setting attributes is the same as setting an item.
        self.__initialized = True

    def __getattr__(self, name: str) -> Any:
        symbol = symbols(name)
        if symbol not in self.symbol_map:
            self.symbol_map[symbol] = None
        return symbol

    def __setattr__(self, name: str, value: Any) -> None:
        """ Maps attributes to values. Only if we are initialised. """
        # This test allows attributes to be set in the ``__init__()`` method.
        if "_Oxentiel__initialized" not in self.__dict__:
            super().__setattr__(name, value)
        # Any normal attributes are handled normally.
        elif isinstance(value, Oxentiel):
            raise AttributeError(
                "Can't assign object of type 'Oxentiel' as an attribute."
            )
        else:
            if not isinstance(value, int):
                raise TypeError("Value of a dim must be an integer.")
            symbol = symbols(name)
            self.symbol_map[symbol] = value


sys.modules[__name__] = Oxentiel()  # type: ignore[assignment]

r"""
This is a very sketchy hack to allow overriding ``__setattr__()`` on a module.
An alternative to this, if it turns out to be ill-advised, is to simply use the
module's ``__dict__`` as the storage object. This means we read the keys from
``globals()`` at import-time, and simply live with the fact that users can
override attributes of the module.

class ModuleProxy:
    def __init__(self, module):
        object.__setattr__(self, "module", module)
        self.symbol_map: Dict[Symbol, Optional[int]] = {}
        self.__initialized = True

    def __getattribute__(self, name):
        module = object.__getattribute__(self, "module")
        return getattr(module, name)

    def __setattr__(self, name, value):
        module = object.__getattribute__(self, "module")
        setattr(module, name, value)

sys.modules[__name__] = ModuleProxy(__import__(__name__))

# This never gets called. You can only override getters, not setters on modules.
def __setattr__(name, value) -> None:
    print("Testing.")
    if not isinstance(value, int):
        raise TypeError("Value of a dim must be an integer.")
    symbol = symbols(name)
    symbol_map[symbol] = value
"""<|MERGE_RESOLUTION|>--- conflicted
+++ resolved
@@ -12,15 +12,8 @@
 symbol_map: Dict[Symbol, Optional[int]] = {}
 
 
-<<<<<<< HEAD
-# TODO: Overload arithmetic for these objects or replace with symbols!
-class Placeholder:
-    """ Placeholder for annotation dimensions. """
-=======
 class Oxentiel:
     """ An instance of this object acts as a proxy for this module. """
->>>>>>> 171a15d8
-
     def __init__(self) -> None:
         # Set any attributes here - before initialisation (they remain normal attrs).
         self.symbol_map: Dict[Symbol, Optional[int]] = {}
